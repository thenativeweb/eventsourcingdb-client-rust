[package]
name = "eventsourcingdb"
version = "0.11.0"
edition = "2024"
description = "A client library for the EventsourcingDB by the native web."
repository = "https://github.com/thenativeweb/eventsourcingdb-client-rust"
license = "MIT"
keywords = [
  "esdb",
  "events",
  "event-sourcing",
  "event-store",
  "cqrs",
]
categories = ["database"]

[features]
default = []
cloudevents = ["dep:cloudevents-sdk"]
testcontainer = ["dep:testcontainers"]

[dependencies]
chrono = { version = "0.4.42", features = ["serde"] }
cloudevents-sdk = { version = "0.8.0", features = ["reqwest"], optional = true }
futures = "0.3.31"
futures-util = "0.3.31"
jsonschema = "0.33.0"
reqwest = { version = "0.12.23", features = ["json", "stream"] }
<<<<<<< HEAD
serde = { version = "1.0.226", features = ["derive"] }
serde_json = { version = "1.0.145", features = ["raw_value"] }
=======
serde = { version = "1.0.228", features = ["derive"] }
serde_json = "1.0.145"
>>>>>>> d98e7b42
testcontainers = { version = "0.25.0", features = [
  "http_wait",
], optional = true }
thiserror = "2.0.17"
tokio = { version = "1.47.1", features = ["io-util"] }
tokio-util = { version = "0.7.16", features = ["io"] }
tokio-stream = { version = "0.1.17", features = ["io-util"] }
typed-builder = "0.22.0"
url = "2.5.4"
sha2 = "0.10.9"
hex = "0.4.3"

[dev-dependencies]
testcontainers = { version = "0.25.0", features = ["http_wait"] }
tokio = { version = "1.47.1", features = ["full"] }
tokio-test = "0.4.4"

# This is metadata required for working docs on docs.rs
[package.metadata.docs.rs]
features = ["testcontainer"]<|MERGE_RESOLUTION|>--- conflicted
+++ resolved
@@ -26,13 +26,8 @@
 futures-util = "0.3.31"
 jsonschema = "0.33.0"
 reqwest = { version = "0.12.23", features = ["json", "stream"] }
-<<<<<<< HEAD
-serde = { version = "1.0.226", features = ["derive"] }
+serde = { version = "1.0.228", features = ["derive"] }
 serde_json = { version = "1.0.145", features = ["raw_value"] }
-=======
-serde = { version = "1.0.228", features = ["derive"] }
-serde_json = "1.0.145"
->>>>>>> d98e7b42
 testcontainers = { version = "0.25.0", features = [
   "http_wait",
 ], optional = true }
