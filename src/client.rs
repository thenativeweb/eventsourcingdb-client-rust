--- conflicted
+++ resolved
@@ -21,30 +21,20 @@
 mod precondition;
 
 use client_request::{
-<<<<<<< HEAD
     ClientRequest, ListEventTypesRequest, ListSubjectsRequest, OneShotRequest, PingRequest,
-    RegisterEventSchemaRequest, StreamingRequest, VerifyApiTokenRequest,
+    RegisterEventSchemaRequest, StreamingRequest, VerifyApiTokenRequest, WriteEventsRequest,
     list_event_types::EventType,
 };
 
 use futures::Stream;
-use reqwest;
-use url::Url;
-
-use crate::{error::ClientError, event::ManagementEvent};
-=======
-    ClientRequest, OneShotRequest, PingRequest, VerifyApiTokenRequest, WriteEventsRequest,
-};
-
 pub use precondition::Precondition;
 use reqwest;
 use url::Url;
 
 use crate::{
     error::ClientError,
-    event::{Event, EventCandidate},
+    event::{Event, EventCandidate, ManagementEvent},
 };
->>>>>>> e5210687
 
 /// Client for an [EventsourcingDB](https://www.eventsourcingdb.io/) instance.
 #[derive(Debug)]
@@ -91,6 +81,8 @@
     }
 
     /// Utility function to request an endpoint of the API.
+    ///
+    /// This function will return a [`reqwest::RequestBuilder`] which can be used to send the request.
     ///
     /// This function will return a [`reqwest::RequestBuilder`] which can be used to send the request.
     ///
@@ -139,7 +131,6 @@
             Ok(result)
         } else {
             Err(ClientError::DBApiError(
-<<<<<<< HEAD
                 response.status(),
                 response.text().await.unwrap_or_default(),
             ))
@@ -162,8 +153,6 @@
             Ok(endpoint.build_stream(response))
         } else {
             Err(ClientError::DBApiError(
-=======
->>>>>>> e5210687
                 response.status(),
                 response.text().await.unwrap_or_default(),
             ))
@@ -212,7 +201,6 @@
         Ok(())
     }
 
-<<<<<<< HEAD
     /// Registers an event schema with the DB instance.
     ///
     /// # Errors
@@ -251,7 +239,8 @@
     ) -> Result<impl Stream<Item = Result<EventType, ClientError>>, ClientError> {
         let response = self.request_streaming(ListEventTypesRequest).await?;
         Ok(response)
-=======
+    }
+
     /// Writes events to the DB instance.
     ///
     /// ```
@@ -288,6 +277,5 @@
             preconditions,
         })
         .await
->>>>>>> e5210687
     }
 }