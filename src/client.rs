//! Client for the [EventsourcingDB](https://www.eventsourcingdb.io/) API.
//!
//! To use the client, create it with the base URL and API token of your [EventsourcingDB](https://www.eventsourcingdb.io/) instance.
//! ```
//! # tokio_test::block_on(async {
//! # let container = eventsourcingdb_client_rust::container::Container::start_default().await.unwrap();
//! let db_url = "http://localhost:3000/";
//! let api_token = "secrettoken";
//! # let db_url = container.get_base_url().await.unwrap();
//! # let api_token = container.get_api_token();
//! let client = eventsourcingdb_client_rust::client::Client::new(db_url, api_token);
//! client.ping().await.expect("Failed to ping");
//! client.verify_api_token().await.expect("Failed to verify API token");
//! # })
//! ```
//!
//! With the code above you can verify that the DB is reachable and that the API token is valid.
//! If this works, it means that the client is correctly configured and you can use it to make requests to the DB.

mod client_request;
mod precondition;
pub mod request_options;

use crate::{
    error::ClientError,
    event::{Event, EventCandidate, ManagementEvent},
};
use client_request::{
    ClientRequest, ListEventTypesRequest, ListSubjectsRequest, OneShotRequest, PingRequest,
<<<<<<< HEAD
    ReadEventsRequest, RegisterEventSchemaRequest, StreamingRequest, VerifyApiTokenRequest,
    WriteEventsRequest, list_event_types::EventType,
=======
    RegisterEventSchemaRequest, StreamingRequest, VerifyApiTokenRequest, WriteEventsRequest,
    list_event_types::EventType,
>>>>>>> 19d1a0e7
};
use futures::Stream;
pub use precondition::Precondition;
use reqwest;
use url::Url;

/// Client for an [EventsourcingDB](https://www.eventsourcingdb.io/) instance.
#[derive(Debug)]
pub struct Client {
    base_url: Url,
    api_token: String,
    reqwest: reqwest::Client,
}

impl Client {
    /// Creates a new client instance based on the base URL and API token
    pub fn new(base_url: Url, api_token: impl Into<String>) -> Self {
        Client {
            base_url,
            api_token: api_token.into(),
            reqwest: reqwest::Client::new(),
        }
    }

    /// Get the base URL of the client to use for API calls
    /// ```
    /// # use url::Url;
    /// # use eventsourcingdb_client_rust::client::Client;
    /// # let client = Client::new("http://localhost:8080/".parse().unwrap(), "token");
    /// let base_url = client.get_base_url();
    /// # assert_eq!(base_url.as_str(), "http://localhost:8080/");
    /// ```
    #[must_use]
    pub fn get_base_url(&self) -> &Url {
        &self.base_url
    }

    /// Get the API token of the client to use for API calls
    /// ```
    /// # use eventsourcingdb_client_rust::client::Client;
    /// # use url::Url;
    /// # let client = Client::new("http://localhost:8080/".parse().unwrap(), "secrettoken");
    /// let api_token = client.get_api_token();
    /// # assert_eq!(api_token, "secrettoken");
    /// ```
    #[must_use]
    pub fn get_api_token(&self) -> &str {
        &self.api_token
    }

    /// Utility function to request an endpoint of the API.
    ///
    /// This function will return a [`reqwest::RequestBuilder`] which can be used to send the request.
    ///
    /// # Errors
    /// This function will return an error if the request fails or if the URL is invalid.
    fn build_request<R: ClientRequest>(
        &self,
        endpoint: &R,
    ) -> Result<reqwest::RequestBuilder, ClientError> {
        let url = self
            .base_url
            .join(endpoint.url_path())
            .map_err(ClientError::URLParseError)?;

        let request = match endpoint.method() {
            reqwest::Method::GET => self.reqwest.get(url),
            reqwest::Method::POST => self.reqwest.post(url),
            _ => return Err(ClientError::InvalidRequestMethod),
        }
        .header("Authorization", format!("Bearer {}", self.api_token));
        let request = if let Some(body) = endpoint.body() {
            request
                .header("Content-Type", "application/json")
                .json(&body?)
        } else {
            request
        };
        Ok(request)
    }

    /// Utility function to request an endpoint of the API as a oneshot.
    ///
    /// This means, that the response is not streamed, but returned as a single value.
    ///
    /// # Errors
    /// This function will return an error if the request fails or if the URL is invalid.
    async fn request_oneshot<R: OneShotRequest>(
        &self,
        endpoint: R,
    ) -> Result<R::Response, ClientError> {
        let response = self.build_request(&endpoint)?.send().await?;

        if response.status().is_success() {
            let result = response.json().await?;
            endpoint.validate_response(&result)?;
            Ok(result)
        } else {
            Err(ClientError::DBApiError(
                response.status(),
                response.text().await.unwrap_or_default(),
            ))
        }
    }

    /// Utility function to request an endpoint of the API as a stream.
    ///
    /// This means, that the response is streamed and returned as a stream of values.
    ///
    /// # Errors
    /// This function will return an error if the request fails or if the URL is invalid.
    async fn request_streaming<R: StreamingRequest>(
        &self,
        endpoint: R,
    ) -> Result<impl Stream<Item = Result<R::ItemType, ClientError>>, ClientError> {
        let response = self.build_request(&endpoint)?.send().await?;

        if response.status().is_success() {
<<<<<<< HEAD
            Ok(R::build_stream(response))
=======
            Ok(endpoint.build_stream(response))
>>>>>>> 19d1a0e7
        } else {
            Err(ClientError::DBApiError(
                response.status(),
                response.text().await.unwrap_or_default(),
            ))
        }
    }

    /// Pings the DB instance to check if it is reachable.
    ///
    /// ```
    /// # tokio_test::block_on(async {
    /// # let container = eventsourcingdb_client_rust::container::Container::start_default().await.unwrap();
    /// let db_url = "http://localhost:3000/";
    /// let api_token = "secrettoken";
    /// # let db_url = container.get_base_url().await.unwrap();
    /// # let api_token = container.get_api_token();
    /// let client = eventsourcingdb_client_rust::client::Client::new(db_url, api_token);
    /// client.ping().await.expect("Failed to ping");
    /// # })
    /// ```
    ///
    /// # Errors
    /// This function will return an error if the request fails or if the URL is invalid.
    pub async fn ping(&self) -> Result<(), ClientError> {
        let _ = self.request_oneshot(PingRequest).await?;
        Ok(())
    }

    /// Reads events from the DB instance.
    ///
    /// ```
    /// use eventsourcingdb_client_rust::event::EventCandidate;
    /// use futures::StreamExt;
    /// # use serde_json::json;
    /// # tokio_test::block_on(async {
    /// # let container = eventsourcingdb_client_rust::container::Container::start_default().await.unwrap();
    /// let db_url = "http://localhost:3000/";
    /// let api_token = "secrettoken";
    /// # let db_url = container.get_base_url().await.unwrap();
    /// # let api_token = container.get_api_token();
    /// let client = eventsourcingdb_client_rust::client::Client::new(db_url, api_token);
    /// let mut event_stream = client.read_events("/", None).await.expect("Failed to read events");
    /// while let Some(event) = event_stream.next().await {
    ///     println!("Found Type {:?}", event.expect("Error while reading events"));
    /// }
    /// # })
    /// ```
    ///
    /// # Errors
    /// This function will return an error if the request fails or if the URL is invalid.
    pub async fn read_events<'a>(
        &self,
        subject: &'a str,
        options: Option<request_options::ReadEventsRequestOptions<'a>>,
    ) -> Result<impl Stream<Item = Result<Event, ClientError>>, ClientError> {
        let response = self
            .request_streaming(ReadEventsRequest { subject, options })
            .await?;
        Ok(response)
    }

    /// Verifies the API token by sending a request to the DB instance.
    ///
    /// ```
    /// # tokio_test::block_on(async {
    /// # let container = eventsourcingdb_client_rust::container::Container::start_default().await.unwrap();
    /// let db_url = "http://localhost:3000/";
    /// let api_token = "secrettoken";
    /// # let db_url = container.get_base_url().await.unwrap();
    /// # let api_token = container.get_api_token();
    /// let client = eventsourcingdb_client_rust::client::Client::new(db_url, api_token);
    /// client.verify_api_token().await.expect("Failed to ping");
    /// # })
    /// ```
    ///
    /// # Errors
    /// This function will return an error if the request fails or if the URL is invalid.
    pub async fn verify_api_token(&self) -> Result<(), ClientError> {
        let _ = self.request_oneshot(VerifyApiTokenRequest).await?;
        Ok(())
    }

    /// Registers an event schema with the DB instance.
    ///
    /// ```
    /// use eventsourcingdb_client_rust::event::EventCandidate;
    /// use futures::StreamExt;
    /// # use serde_json::json;
    /// # tokio_test::block_on(async {
    /// # let container = eventsourcingdb_client_rust::container::Container::start_default().await.unwrap();
    /// let db_url = "http://localhost:3000/";
    /// let api_token = "secrettoken";
    /// # let db_url = container.get_base_url().await.unwrap();
    /// # let api_token = container.get_api_token();
    /// let client = eventsourcingdb_client_rust::client::Client::new(db_url, api_token);
    /// let event_type = "io.eventsourcingdb.test";
    /// let schema = json!({
    ///     "type": "object",
    ///     "properties": {
    ///         "id": {
    ///             "type": "string"
    ///         },
    ///         "name": {
    ///             "type": "string"
    ///         }
    ///     },
    ///     "required": ["id", "name"]
    /// });
    /// client.register_event_schema(event_type, &schema).await.expect("Failed to list event types");
    /// # })
    /// ```
    ///
    /// # Errors
    /// This function will return an error if the request fails or if the provided schema is invalid.
    pub async fn register_event_schema(
        &self,
        event_type: &str,
        schema: &serde_json::Value,
    ) -> Result<ManagementEvent, ClientError> {
        self.request_oneshot(RegisterEventSchemaRequest::try_new(event_type, schema)?)
            .await
    }

    /// List all subjects in the DB instance.
    ///
    /// To get all subjects in the DB, just pass `None` as the `base_subject`.
    /// ```
    /// use eventsourcingdb_client_rust::event::EventCandidate;
    /// use futures::StreamExt;
    /// # use serde_json::json;
    /// # tokio_test::block_on(async {
    /// # let container = eventsourcingdb_client_rust::container::Container::start_default().await.unwrap();
    /// let db_url = "http://localhost:3000/";
    /// let api_token = "secrettoken";
    /// # let db_url = container.get_base_url().await.unwrap();
    /// # let api_token = container.get_api_token();
    /// let client = eventsourcingdb_client_rust::client::Client::new(db_url, api_token);
    /// let mut subject_stream = client.list_subjects(None).await.expect("Failed to list event types");
    /// while let Some(subject) = subject_stream.next().await {
    ///     println!("Found Type {}", subject.expect("Error while reading types"));
    /// }
    /// # })
    /// ```
    ///
    /// To get all subjects under /test in the DB, just pass `Some("/test")` as the `base_subject`.
    /// ```
    /// use eventsourcingdb_client_rust::event::EventCandidate;
    /// use futures::StreamExt;
    /// # use serde_json::json;
    /// # tokio_test::block_on(async {
    /// # let container = eventsourcingdb_client_rust::container::Container::start_default().await.unwrap();
    /// let db_url = "http://localhost:3000/";
    /// let api_token = "secrettoken";
    /// # let db_url = container.get_base_url().await.unwrap();
    /// # let api_token = container.get_api_token();
    /// let client = eventsourcingdb_client_rust::client::Client::new(db_url, api_token);
    /// let mut subject_stream = client.list_subjects(Some("/test")).await.expect("Failed to list event types");
    /// while let Some(subject) = subject_stream.next().await {
    ///     println!("Found Type {}", subject.expect("Error while reading types"));
    /// }
    /// # })
    /// ```
    ///
    /// # Errors
    /// This function will return an error if the request fails or if the URL is invalid.
    pub async fn list_subjects(
        &self,
        base_subject: Option<&str>,
    ) -> Result<impl Stream<Item = Result<String, ClientError>>, ClientError> {
        let response = self
            .request_streaming(ListSubjectsRequest {
                base_subject: base_subject.unwrap_or("/"),
            })
            .await?;
        Ok(response)
    }

    /// List all event types in the DB instance.
    ///
    /// ```
    /// use eventsourcingdb_client_rust::event::EventCandidate;
    /// use futures::StreamExt;
    /// # use serde_json::json;
    /// # tokio_test::block_on(async {
    /// # let container = eventsourcingdb_client_rust::container::Container::start_default().await.unwrap();
    /// let db_url = "http://localhost:3000/";
    /// let api_token = "secrettoken";
    /// # let db_url = container.get_base_url().await.unwrap();
    /// # let api_token = container.get_api_token();
    /// let client = eventsourcingdb_client_rust::client::Client::new(db_url, api_token);
    /// let mut type_stream = client.list_event_types().await.expect("Failed to list event types");
    /// while let Some(ty) = type_stream.next().await {
    ///     println!("Found Type {}", ty.expect("Error while reading types").name);
    /// }
    /// # })
    /// ```
    ///
    /// # Errors
    /// This function will return an error if the request fails or if the URL is invalid.
    pub async fn list_event_types(
        &self,
    ) -> Result<impl Stream<Item = Result<EventType, ClientError>>, ClientError> {
        let response = self.request_streaming(ListEventTypesRequest).await?;
        Ok(response)
    }

    /// Writes events to the DB instance.
    ///
    /// ```
    /// use eventsourcingdb_client_rust::event::EventCandidate;
    /// # use serde_json::json;
    /// # tokio_test::block_on(async {
    /// # let container = eventsourcingdb_client_rust::container::Container::start_default().await.unwrap();
    /// let db_url = "http://localhost:3000/";
    /// let api_token = "secrettoken";
    /// # let db_url = container.get_base_url().await.unwrap();
    /// # let api_token = container.get_api_token();
    /// let client = eventsourcingdb_client_rust::client::Client::new(db_url, api_token);
    /// let candidates = vec![
    ///     EventCandidate::builder()
    ///        .source("https://www.eventsourcingdb.io".to_string())
    ///        .data(json!({"value": 1}))
    ///        .subject("/test".to_string())
    ///        .r#type("io.eventsourcingdb.test".to_string())
    ///        .build()
    /// ];
    /// let written_events = client.write_events(candidates, vec![]).await.expect("Failed to write events");
    /// # })
    /// ```
    ///
    /// # Errors
    /// This function will return an error if the request fails or if the URL is invalid.
    pub async fn write_events(
        &self,
        events: Vec<EventCandidate>,
        preconditions: Vec<Precondition>,
    ) -> Result<Vec<Event>, ClientError> {
        self.request_oneshot(WriteEventsRequest {
            events,
            preconditions,
        })
        .await
    }
}<|MERGE_RESOLUTION|>--- conflicted
+++ resolved
@@ -27,13 +27,8 @@
 };
 use client_request::{
     ClientRequest, ListEventTypesRequest, ListSubjectsRequest, OneShotRequest, PingRequest,
-<<<<<<< HEAD
     ReadEventsRequest, RegisterEventSchemaRequest, StreamingRequest, VerifyApiTokenRequest,
     WriteEventsRequest, list_event_types::EventType,
-=======
-    RegisterEventSchemaRequest, StreamingRequest, VerifyApiTokenRequest, WriteEventsRequest,
-    list_event_types::EventType,
->>>>>>> 19d1a0e7
 };
 use futures::Stream;
 pub use precondition::Precondition;
@@ -152,11 +147,7 @@
         let response = self.build_request(&endpoint)?.send().await?;
 
         if response.status().is_success() {
-<<<<<<< HEAD
-            Ok(R::build_stream(response))
-=======
             Ok(endpoint.build_stream(response))
->>>>>>> 19d1a0e7
         } else {
             Err(ClientError::DBApiError(
                 response.status(),
