--- conflicted
+++ resolved
@@ -30,19 +30,16 @@
     /// There was a problem with the JSON serialization
     #[error("The JSON serialization failed: {0}")]
     SerdeJsonError(#[from] serde_json::Error),
+    /// The DB returned an error in the response
+    #[error("The DB returned an error in the response: {0}")]
+    DBError(String),
     /// The DB returned an error
     #[error("The DB returned an error: {0}")]
     DBApiError(StatusCode, String),
-<<<<<<< HEAD
-    /// The DB returned an error in the response
-    #[error("The DB returned an error in the response: {0}")]
-    DBError(String),
     // check if this can hold a validation error in the future
     /// The passed jsonschema is invalid
     #[error("The passed jsonschema is invalid")]
     JsonSchemaError,
-=======
->>>>>>> e5210687
     /// There was a problem with the `cloudevents` message
     #[cfg(feature = "cloudevents")]
     #[error("The CloudEvents message is invalid: {0}")]
